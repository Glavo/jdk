//
// Copyright 1999-2008 Sun Microsystems, Inc.  All Rights Reserved.
// DO NOT ALTER OR REMOVE COPYRIGHT NOTICES OR THIS FILE HEADER.
//
// This code is free software; you can redistribute it and/or modify it
// under the terms of the GNU General Public License version 2 only, as
// published by the Free Software Foundation.
//
// This code is distributed in the hope that it will be useful, but WITHOUT
// ANY WARRANTY; without even the implied warranty of MERCHANTABILITY or
// FITNESS FOR A PARTICULAR PURPOSE.  See the GNU General Public License
// version 2 for more details (a copy is included in the LICENSE file that
// accompanied this code).
//
// You should have received a copy of the GNU General Public License version
// 2 along with this work; if not, write to the Free Software Foundation,
// Inc., 51 Franklin St, Fifth Floor, Boston, MA 02110-1301 USA.
//
// Please contact Sun Microsystems, Inc., 4150 Network Circle, Santa Clara,
// CA 95054 USA or visit www.sun.com if you need additional information or
// have any questions.
//  
//

// NOTE: DO NOT CHANGE THIS COPYRIGHT TO NEW STYLE - IT WILL BREAK makeDeps!

allocation.hpp                          c1_globals.hpp

c1_CFGPrinter.cpp                       c1_CFGPrinter.hpp
c1_CFGPrinter.cpp                       c1_IR.hpp
c1_CFGPrinter.cpp                       c1_InstructionPrinter.hpp
c1_CFGPrinter.cpp                       c1_LIR.hpp
c1_CFGPrinter.cpp                       c1_LinearScan.hpp
c1_CFGPrinter.cpp                       c1_ValueStack.hpp

c1_CFGPrinter.hpp                       c1_Compilation.hpp
c1_CFGPrinter.hpp                       c1_Instruction.hpp

cardTableModRefBS.cpp			c1_LIR.hpp
cardTableModRefBS.cpp			c1_LIRGenerator.hpp

c1_Canonicalizer.cpp                    c1_Canonicalizer.hpp
c1_Canonicalizer.cpp                    c1_InstructionPrinter.hpp
c1_Canonicalizer.cpp                    ciArray.hpp
c1_Canonicalizer.cpp                    sharedRuntime.hpp

c1_Canonicalizer.hpp                    c1_Instruction.hpp

c1_CodeStubs.hpp                        array.hpp
c1_CodeStubs.hpp                        c1_FrameMap.hpp
c1_CodeStubs.hpp                        c1_IR.hpp
c1_CodeStubs.hpp                        c1_Instruction.hpp
c1_CodeStubs.hpp                        c1_LIR.hpp
c1_CodeStubs.hpp                        c1_Runtime1.hpp

c1_CodeStubs_<arch>.cpp                 c1_CodeStubs.hpp
c1_CodeStubs_<arch>.cpp                 c1_FrameMap.hpp
c1_CodeStubs_<arch>.cpp                 c1_LIRAssembler.hpp
c1_CodeStubs_<arch>.cpp                 c1_MacroAssembler.hpp
c1_CodeStubs_<arch>.cpp                 c1_Runtime1.hpp
c1_CodeStubs_<arch>.cpp                 g1SATBCardTableModRefBS.hpp
c1_CodeStubs_<arch>.cpp                 nativeInst_<arch>.hpp
c1_CodeStubs_<arch>.cpp                 sharedRuntime.hpp
c1_CodeStubs_<arch>.cpp                 vmreg_<arch>.inline.hpp

c1_Compilation.cpp                      c1_CFGPrinter.hpp
c1_Compilation.cpp                      c1_Compilation.hpp
c1_Compilation.cpp                      c1_IR.hpp
c1_Compilation.cpp                      c1_LIRAssembler.hpp
c1_Compilation.cpp                      c1_LinearScan.hpp
c1_Compilation.cpp                      c1_MacroAssembler.hpp
c1_Compilation.cpp                      c1_ValueMap.hpp
c1_Compilation.cpp                      c1_ValueStack.hpp
c1_Compilation.cpp                      ciEnv.hpp
c1_Compilation.cpp                      debugInfoRec.hpp
c1_Compilation.hpp                      exceptionHandlerTable.hpp
c1_Compilation.hpp                      resourceArea.hpp

c1_Compiler.cpp                         allocation.hpp
c1_Compiler.cpp                         allocation.inline.hpp
c1_Compiler.cpp                         arguments.hpp
c1_Compiler.cpp                         c1_Compilation.hpp
c1_Compiler.cpp                         c1_Compiler.hpp
c1_Compiler.cpp                         c1_FrameMap.hpp
c1_Compiler.cpp                         c1_MacroAssembler.hpp
c1_Compiler.cpp                         c1_Runtime1.hpp
c1_Compiler.cpp                         c1_ValueType.hpp
c1_Compiler.cpp                         compileBroker.hpp
c1_Compiler.cpp                         compilerOracle.hpp
c1_Compiler.cpp                         interfaceSupport.hpp
c1_Compiler.cpp                         linkResolver.hpp
c1_Compiler.cpp                         nativeLookup.hpp
c1_Compiler.cpp                         resourceArea.hpp
c1_Compiler.cpp                         sharedRuntime.hpp

c1_Compiler.hpp                         abstractCompiler.hpp

c1_Defs.cpp                             c1_Defs.hpp

c1_Defs.hpp                             globalDefinitions.hpp
c1_Defs.hpp                             register_<arch>.hpp

c1_Defs_<arch>.hpp                      generate_platform_dependent_include

c1_FpuStackSim.hpp                      allocation.hpp
c1_FpuStackSim.hpp                      c1_FrameMap.hpp

c1_FpuStackSim_<arch>.cpp               array.hpp
c1_FpuStackSim_<arch>.cpp               c1_FpuStackSim.hpp
c1_FpuStackSim_<arch>.cpp               c1_FrameMap.hpp
c1_FpuStackSim_<arch>.cpp               ostream.hpp

c1_FpuStackSim_<arch>.hpp               generate_platform_dependent_include

c1_FrameMap.cpp                         c1_FrameMap.hpp
c1_FrameMap.cpp                         c1_LIR.hpp
c1_FrameMap.cpp                         sharedRuntime.hpp
c1_FrameMap.cpp                         vmreg_<arch>.inline.hpp

c1_FrameMap.hpp                         allocation.hpp
c1_FrameMap.hpp                         assembler.hpp
c1_FrameMap.hpp                         c1_Defs.hpp
c1_FrameMap.hpp                         c1_LIR.hpp
c1_FrameMap.hpp                         frame.hpp
c1_FrameMap.hpp                         globalDefinitions.hpp
c1_FrameMap.hpp                         synchronizer.hpp
c1_FrameMap.hpp                         vmreg.hpp

c1_FrameMap_<arch>.cpp                  c1_FrameMap.hpp
c1_FrameMap_<arch>.cpp                  c1_LIR.hpp
c1_FrameMap_<arch>.cpp                  sharedRuntime.hpp
c1_FrameMap_<arch>.cpp                  vmreg_<arch>.inline.hpp

c1_FrameMap_<arch>.hpp                  generate_platform_dependent_include

c1_globals.cpp                          c1_globals.hpp

c1_globals.hpp                          c1_globals_<arch>.hpp
c1_globals.hpp                          c1_globals_<os_family>.hpp
c1_globals.hpp                          globals.hpp

c1_globals_<arch>.hpp                   globalDefinitions.hpp
c1_globals_<arch>.hpp                   macros.hpp

c1_globals_<os_family>.hpp              globalDefinitions.hpp
c1_globals_<os_family>.hpp              macros.hpp

c1_GraphBuilder.cpp                     bitMap.inline.hpp
c1_GraphBuilder.cpp                     bytecode.hpp
c1_GraphBuilder.cpp                     c1_CFGPrinter.hpp
c1_GraphBuilder.cpp                     c1_Canonicalizer.hpp
c1_GraphBuilder.cpp                     c1_Compilation.hpp
c1_GraphBuilder.cpp                     c1_GraphBuilder.hpp
c1_GraphBuilder.cpp                     c1_InstructionPrinter.hpp
c1_GraphBuilder.cpp                     ciField.hpp
c1_GraphBuilder.cpp                     ciKlass.hpp
c1_GraphBuilder.cpp                     sharedRuntime.hpp

c1_GraphBuilder.hpp                     c1_IR.hpp
c1_GraphBuilder.hpp                     c1_Instruction.hpp
c1_GraphBuilder.hpp                     c1_ValueMap.hpp
c1_GraphBuilder.hpp                     c1_ValueStack.hpp
c1_GraphBuilder.hpp                     ciMethodData.hpp
c1_GraphBuilder.hpp                     ciStreams.hpp

c1_IR.cpp                               bitMap.inline.hpp
c1_IR.cpp                               c1_Compilation.hpp
c1_IR.cpp                               c1_FrameMap.hpp
c1_IR.cpp                               c1_GraphBuilder.hpp
c1_IR.cpp                               c1_IR.hpp
c1_IR.cpp                               c1_InstructionPrinter.hpp
c1_IR.cpp                               c1_Optimizer.hpp

c1_IR.hpp                               allocation.hpp
c1_IR.hpp                               c1_Instruction.hpp
c1_IR.hpp                               ciExceptionHandler.hpp
c1_IR.hpp                               ciMethod.hpp
c1_IR.hpp                               ciStreams.hpp

c1_Instruction.cpp                      c1_IR.hpp
c1_Instruction.cpp                      c1_Instruction.hpp
c1_Instruction.cpp                      c1_InstructionPrinter.hpp
c1_Instruction.cpp                      c1_ValueStack.hpp
c1_Instruction.cpp                      ciObjArrayKlass.hpp
c1_Instruction.cpp                      ciTypeArrayKlass.hpp

c1_Instruction.hpp                      c1_Compilation.hpp
c1_Instruction.hpp                      c1_LIR.hpp
c1_Instruction.hpp                      c1_ValueType.hpp
c1_Instruction.hpp                      ciField.hpp

c1_InstructionPrinter.cpp               c1_InstructionPrinter.hpp
c1_InstructionPrinter.cpp               c1_ValueStack.hpp
c1_InstructionPrinter.cpp               ciArray.hpp
c1_InstructionPrinter.cpp               ciInstance.hpp
c1_InstructionPrinter.cpp               ciObject.hpp

c1_InstructionPrinter.hpp               c1_IR.hpp
c1_InstructionPrinter.hpp               c1_Instruction.hpp
c1_InstructionPrinter.hpp               c1_Runtime1.hpp

c1_LIR.cpp                              c1_InstructionPrinter.hpp
c1_LIR.cpp                              c1_LIR.hpp
c1_LIR.cpp                              c1_LIRAssembler.hpp
c1_LIR.cpp                              ciInstance.hpp
c1_LIR.cpp                              sharedRuntime.hpp

c1_LIR.hpp                              c1_ValueType.hpp

c1_LIRAssembler.cpp                     c1_Compilation.hpp
c1_LIRAssembler.cpp                     c1_Instruction.hpp
c1_LIRAssembler.cpp                     c1_InstructionPrinter.hpp
c1_LIRAssembler.cpp                     c1_LIRAssembler.hpp
c1_LIRAssembler.cpp                     c1_MacroAssembler.hpp
c1_LIRAssembler.cpp                     c1_ValueStack.hpp
c1_LIRAssembler.cpp                     ciInstance.hpp
c1_LIRAssembler.cpp                     nativeInst_<arch>.hpp
c1_LIRAssembler.cpp                     vmreg_<arch>.inline.hpp

c1_LIRAssembler.hpp                     c1_CodeStubs.hpp
c1_LIRAssembler.hpp                     ciMethodData.hpp
c1_LIRAssembler.hpp                     methodDataOop.hpp
c1_LIRAssembler.hpp                     top.hpp

c1_LIRAssembler_<arch>.cpp              barrierSet.hpp
c1_LIRAssembler_<arch>.cpp              c1_Compilation.hpp
c1_LIRAssembler_<arch>.cpp              c1_LIRAssembler.hpp
c1_LIRAssembler_<arch>.cpp              c1_MacroAssembler.hpp
c1_LIRAssembler_<arch>.cpp              c1_Runtime1.hpp
c1_LIRAssembler_<arch>.cpp              c1_ValueStack.hpp
c1_LIRAssembler_<arch>.cpp              cardTableModRefBS.hpp
c1_LIRAssembler_<arch>.cpp              ciArrayKlass.hpp
c1_LIRAssembler_<arch>.cpp              ciInstance.hpp
c1_LIRAssembler_<arch>.cpp              collectedHeap.hpp
c1_LIRAssembler_<arch>.cpp              nativeInst_<arch>.hpp
c1_LIRAssembler_<arch>.cpp              objArrayKlass.hpp
c1_LIRAssembler_<arch>.cpp              sharedRuntime.hpp

c1_LIRAssembler_<arch>.hpp              generate_platform_dependent_include

<<<<<<< HEAD
c1_LIRGenerator.cpp                    c1_Compilation.hpp
c1_LIRGenerator.cpp                    c1_FrameMap.hpp
c1_LIRGenerator.cpp                    c1_Instruction.hpp
c1_LIRGenerator.cpp                    c1_LIRAssembler.hpp
c1_LIRGenerator.cpp                    c1_LIRGenerator.hpp
c1_LIRGenerator.cpp                    c1_ValueStack.hpp
c1_LIRGenerator.cpp                    ciArrayKlass.hpp
c1_LIRGenerator.cpp                    ciInstance.hpp
c1_LIRGenerator.cpp                    sharedRuntime.hpp

c1_LIRGenerator.hpp                    c1_Instruction.hpp
c1_LIRGenerator.hpp                    c1_LIR.hpp
c1_LIRGenerator.hpp                    ciMethodData.hpp
c1_LIRGenerator.hpp                    sizes.hpp

c1_LIRGenerator_<arch>.cpp             c1_Compilation.hpp
c1_LIRGenerator_<arch>.cpp             c1_FrameMap.hpp
c1_LIRGenerator_<arch>.cpp             c1_Instruction.hpp
c1_LIRGenerator_<arch>.cpp             c1_LIRAssembler.hpp
c1_LIRGenerator_<arch>.cpp             c1_LIRGenerator.hpp
c1_LIRGenerator_<arch>.cpp             c1_Runtime1.hpp
c1_LIRGenerator_<arch>.cpp             c1_ValueStack.hpp
c1_LIRGenerator_<arch>.cpp             ciArray.hpp
c1_LIRGenerator_<arch>.cpp             ciObjArrayKlass.hpp
c1_LIRGenerator_<arch>.cpp             ciTypeArrayKlass.hpp
c1_LIRGenerator_<arch>.cpp             sharedRuntime.hpp
c1_LIRGenerator_<arch>.cpp             vmreg_<arch>.inline.hpp

=======
c1_LIRGenerator.cpp                     bitMap.inline.hpp
c1_LIRGenerator.cpp                     c1_Compilation.hpp
c1_LIRGenerator.cpp                     c1_FrameMap.hpp
c1_LIRGenerator.cpp                     c1_Instruction.hpp
c1_LIRGenerator.cpp                     c1_LIRAssembler.hpp
c1_LIRGenerator.cpp                     c1_LIRGenerator.hpp
c1_LIRGenerator.cpp                     c1_ValueStack.hpp
c1_LIRGenerator.cpp                     ciArrayKlass.hpp
c1_LIRGenerator.cpp                     ciInstance.hpp
c1_LIRGenerator.cpp                     heapRegion.hpp
c1_LIRGenerator.cpp                     sharedRuntime.hpp

c1_LIRGenerator.hpp                     c1_Instruction.hpp
c1_LIRGenerator.hpp                     c1_LIR.hpp
c1_LIRGenerator.hpp                     ciMethodData.hpp
c1_LIRGenerator.hpp                     sizes.hpp

c1_LIRGenerator_<arch>.cpp              c1_Compilation.hpp
c1_LIRGenerator_<arch>.cpp              c1_FrameMap.hpp
c1_LIRGenerator_<arch>.cpp              c1_Instruction.hpp
c1_LIRGenerator_<arch>.cpp              c1_LIRAssembler.hpp
c1_LIRGenerator_<arch>.cpp              c1_LIRGenerator.hpp
c1_LIRGenerator_<arch>.cpp              c1_Runtime1.hpp
c1_LIRGenerator_<arch>.cpp              c1_ValueStack.hpp
c1_LIRGenerator_<arch>.cpp              ciArray.hpp
c1_LIRGenerator_<arch>.cpp              ciObjArrayKlass.hpp
c1_LIRGenerator_<arch>.cpp              ciTypeArrayKlass.hpp
c1_LIRGenerator_<arch>.cpp              sharedRuntime.hpp

c1_LinearScan.cpp                       bitMap.inline.hpp
>>>>>>> 63586863
c1_LinearScan.cpp                       c1_CFGPrinter.hpp
c1_LinearScan.cpp                       c1_Compilation.hpp
c1_LinearScan.cpp                       c1_FrameMap.hpp
c1_LinearScan.cpp                       c1_IR.hpp
c1_LinearScan.cpp                       c1_LIRGenerator.hpp
c1_LinearScan.cpp                       c1_LinearScan.hpp
c1_LinearScan.cpp                       c1_ValueStack.hpp
c1_LinearScan.cpp                       vmreg_<arch>.inline.hpp

c1_LinearScan.hpp                       c1_FpuStackSim.hpp
c1_LinearScan.hpp                       c1_FrameMap.hpp
c1_LinearScan.hpp                       c1_IR.hpp
c1_LinearScan.hpp                       c1_Instruction.hpp
c1_LinearScan.hpp                       c1_LIR.hpp
c1_LinearScan.hpp                       c1_LIRGenerator.hpp

c1_LinearScan_<arch>.cpp                bitMap.inline.hpp
c1_LinearScan_<arch>.cpp                c1_Instruction.hpp
c1_LinearScan_<arch>.cpp                c1_LinearScan.hpp

c1_LinearScan_<arch>.hpp                generate_platform_dependent_include

c1_MacroAssembler.hpp                   assembler.hpp
c1_MacroAssembler.hpp                   assembler_<arch>.inline.hpp

c1_MacroAssembler_<arch>.cpp            arrayOop.hpp
c1_MacroAssembler_<arch>.cpp            biasedLocking.hpp
c1_MacroAssembler_<arch>.cpp            c1_MacroAssembler.hpp
c1_MacroAssembler_<arch>.cpp            c1_Runtime1.hpp
c1_MacroAssembler_<arch>.cpp            collectedHeap.hpp
c1_MacroAssembler_<arch>.cpp            interpreter.hpp
c1_MacroAssembler_<arch>.cpp            markOop.hpp
c1_MacroAssembler_<arch>.cpp            os.hpp
c1_MacroAssembler_<arch>.cpp            stubRoutines.hpp
c1_MacroAssembler_<arch>.cpp            synchronizer.hpp
c1_MacroAssembler_<arch>.cpp            systemDictionary.hpp

c1_MacroAssembler_<arch>.hpp            generate_platform_dependent_include

c1_Optimizer.cpp                        bitMap.inline.hpp
c1_Optimizer.cpp                        c1_Canonicalizer.hpp
c1_Optimizer.cpp                        c1_Optimizer.hpp
c1_Optimizer.cpp                        c1_ValueMap.hpp
c1_Optimizer.cpp                        c1_ValueSet.hpp
c1_Optimizer.cpp                        c1_ValueStack.hpp

c1_Optimizer.hpp                        allocation.hpp
c1_Optimizer.hpp                        c1_IR.hpp
c1_Optimizer.hpp                        c1_Instruction.hpp

c1_Runtime1.cpp                         allocation.inline.hpp
c1_Runtime1.cpp                         barrierSet.hpp
c1_Runtime1.cpp                         biasedLocking.hpp
c1_Runtime1.cpp                         bytecode.hpp
c1_Runtime1.cpp                         c1_CodeStubs.hpp
c1_Runtime1.cpp                         c1_Defs.hpp
c1_Runtime1.cpp                         c1_FrameMap.hpp
c1_Runtime1.cpp                         c1_LIRAssembler.hpp
c1_Runtime1.cpp                         c1_MacroAssembler.hpp
c1_Runtime1.cpp                         c1_Runtime1.hpp
c1_Runtime1.cpp                         codeBlob.hpp
c1_Runtime1.cpp                         codeBuffer.hpp
c1_Runtime1.cpp                         collectedHeap.hpp
c1_Runtime1.cpp                         compilationPolicy.hpp
c1_Runtime1.cpp                         compiledIC.hpp
c1_Runtime1.cpp                         copy.hpp
c1_Runtime1.cpp                         disassembler.hpp
c1_Runtime1.cpp                         events.hpp
c1_Runtime1.cpp                         interfaceSupport.hpp
c1_Runtime1.cpp                         interpreter.hpp
c1_Runtime1.cpp                         javaCalls.hpp
c1_Runtime1.cpp                         objArrayKlass.hpp
c1_Runtime1.cpp                         oop.inline.hpp
c1_Runtime1.cpp                         oopFactory.hpp
c1_Runtime1.cpp                         pcDesc.hpp
c1_Runtime1.cpp                         resourceArea.hpp
c1_Runtime1.cpp                         scopeDesc.hpp
c1_Runtime1.cpp                         sharedRuntime.hpp
c1_Runtime1.cpp                         systemDictionary.hpp
c1_Runtime1.cpp                         threadCritical.hpp
c1_Runtime1.cpp                         vframe.hpp
c1_Runtime1.cpp                         vframeArray.hpp
c1_Runtime1.cpp                         vmSymbols.hpp
c1_Runtime1.cpp                         vtableStubs.hpp

c1_Runtime1.hpp                         allocation.hpp
c1_Runtime1.hpp                         c1_FrameMap.hpp
c1_Runtime1.hpp                         deoptimization.hpp
c1_Runtime1.hpp                         interpreter.hpp
c1_Runtime1.hpp                         stubs.hpp

c1_Runtime1_<arch>.cpp                  c1_Defs.hpp
c1_Runtime1_<arch>.cpp                  c1_MacroAssembler.hpp
c1_Runtime1_<arch>.cpp                  c1_Runtime1.hpp
c1_Runtime1_<arch>.cpp                  compiledICHolderOop.hpp
c1_Runtime1_<arch>.cpp                  interpreter.hpp
c1_Runtime1_<arch>.cpp                  jvmtiExport.hpp
c1_Runtime1_<arch>.cpp                  nativeInst_<arch>.hpp
c1_Runtime1_<arch>.cpp                  oop.inline.hpp
c1_Runtime1_<arch>.cpp                  register_<arch>.hpp
c1_Runtime1_<arch>.cpp                  sharedRuntime.hpp
c1_Runtime1_<arch>.cpp                  signature.hpp
c1_Runtime1_<arch>.cpp                  vframeArray.hpp
c1_Runtime1_<arch>.cpp                  vmreg_<arch>.inline.hpp

c1_ValueMap.cpp                         bitMap.inline.hpp
c1_ValueMap.cpp                         c1_Canonicalizer.hpp
c1_ValueMap.cpp                         c1_IR.hpp
c1_ValueMap.cpp                         c1_ValueMap.hpp

c1_ValueMap.hpp                         allocation.hpp
c1_ValueMap.hpp                         c1_Instruction.hpp
c1_ValueMap.hpp                         c1_ValueSet.hpp

c1_ValueSet.cpp                         c1_ValueSet.hpp

c1_ValueSet.hpp                         allocation.hpp
c1_ValueSet.hpp                         bitMap.hpp
c1_ValueSet.hpp                         c1_Instruction.hpp

c1_ValueStack.cpp                       c1_IR.hpp
c1_ValueStack.cpp                       c1_InstructionPrinter.hpp
c1_ValueStack.cpp                       c1_ValueStack.hpp

c1_ValueStack.hpp                       c1_Instruction.hpp
c1_ValueType.cpp                        c1_ValueType.hpp
c1_ValueType.cpp                        ciArray.hpp
c1_ValueType.cpp                        ciInstance.hpp
c1_ValueType.cpp                        ciNullObject.hpp

c1_ValueType.hpp                        c1_Compilation.hpp
c1_ValueType.hpp                        ciConstant.hpp

ciEnv.cpp                               c1_Runtime1.hpp

codeBlob.cpp                            c1_Runtime1.hpp

compileBroker.cpp                       c1_Compiler.hpp

frame.hpp                               c1_Defs.hpp

frame_<arch>.cpp                        c1_Runtime1.hpp

globals.cpp                             c1_globals.hpp

globals.hpp                             c1_globals_<arch>.hpp
globals.hpp                             c1_globals_<os_family>.hpp

instanceKlass.cpp                       c1_Compiler.hpp

interpreter_<arch_model>.cpp            c1_Runtime1.hpp

java.cpp                                c1_Compiler.hpp
java.cpp                                c1_Runtime1.hpp

nativeInst_<arch>.cpp                   c1_Runtime1.hpp

oopMap.cpp                              c1_Defs.hpp

os_<os_family>.cpp                      c1_Runtime1.hpp

os_<os_arch>.cpp                        c1_Runtime1.hpp

registerMap.hpp                         c1_Defs.hpp

safepoint.cpp                           c1_globals.hpp

sharedRuntime.cpp                       c1_Runtime1.hpp

sharedRuntime_<arch_model>.cpp          c1_Runtime1.hpp

thread.cpp                              c1_Compiler.hpp

top.hpp                                 c1_globals.hpp

vmStructs.hpp                           c1_Runtime1.hpp<|MERGE_RESOLUTION|>--- conflicted
+++ resolved
@@ -238,21 +238,22 @@
 
 c1_LIRAssembler_<arch>.hpp              generate_platform_dependent_include
 
-<<<<<<< HEAD
-c1_LIRGenerator.cpp                    c1_Compilation.hpp
-c1_LIRGenerator.cpp                    c1_FrameMap.hpp
-c1_LIRGenerator.cpp                    c1_Instruction.hpp
-c1_LIRGenerator.cpp                    c1_LIRAssembler.hpp
-c1_LIRGenerator.cpp                    c1_LIRGenerator.hpp
-c1_LIRGenerator.cpp                    c1_ValueStack.hpp
-c1_LIRGenerator.cpp                    ciArrayKlass.hpp
-c1_LIRGenerator.cpp                    ciInstance.hpp
-c1_LIRGenerator.cpp                    sharedRuntime.hpp
-
-c1_LIRGenerator.hpp                    c1_Instruction.hpp
-c1_LIRGenerator.hpp                    c1_LIR.hpp
-c1_LIRGenerator.hpp                    ciMethodData.hpp
-c1_LIRGenerator.hpp                    sizes.hpp
+c1_LIRGenerator.cpp                     bitMap.inline.hpp
+c1_LIRGenerator.cpp                     c1_Compilation.hpp
+c1_LIRGenerator.cpp                     c1_FrameMap.hpp
+c1_LIRGenerator.cpp                     c1_Instruction.hpp
+c1_LIRGenerator.cpp                     c1_LIRAssembler.hpp
+c1_LIRGenerator.cpp                     c1_LIRGenerator.hpp
+c1_LIRGenerator.cpp                     c1_ValueStack.hpp
+c1_LIRGenerator.cpp                     ciArrayKlass.hpp
+c1_LIRGenerator.cpp                     ciInstance.hpp
+c1_LIRGenerator.cpp                     heapRegion.hpp
+c1_LIRGenerator.cpp                     sharedRuntime.hpp
+
+c1_LIRGenerator.hpp                     c1_Instruction.hpp
+c1_LIRGenerator.hpp                     c1_LIR.hpp
+c1_LIRGenerator.hpp                     ciMethodData.hpp
+c1_LIRGenerator.hpp                     sizes.hpp
 
 c1_LIRGenerator_<arch>.cpp             c1_Compilation.hpp
 c1_LIRGenerator_<arch>.cpp             c1_FrameMap.hpp
@@ -267,38 +268,7 @@
 c1_LIRGenerator_<arch>.cpp             sharedRuntime.hpp
 c1_LIRGenerator_<arch>.cpp             vmreg_<arch>.inline.hpp
 
-=======
-c1_LIRGenerator.cpp                     bitMap.inline.hpp
-c1_LIRGenerator.cpp                     c1_Compilation.hpp
-c1_LIRGenerator.cpp                     c1_FrameMap.hpp
-c1_LIRGenerator.cpp                     c1_Instruction.hpp
-c1_LIRGenerator.cpp                     c1_LIRAssembler.hpp
-c1_LIRGenerator.cpp                     c1_LIRGenerator.hpp
-c1_LIRGenerator.cpp                     c1_ValueStack.hpp
-c1_LIRGenerator.cpp                     ciArrayKlass.hpp
-c1_LIRGenerator.cpp                     ciInstance.hpp
-c1_LIRGenerator.cpp                     heapRegion.hpp
-c1_LIRGenerator.cpp                     sharedRuntime.hpp
-
-c1_LIRGenerator.hpp                     c1_Instruction.hpp
-c1_LIRGenerator.hpp                     c1_LIR.hpp
-c1_LIRGenerator.hpp                     ciMethodData.hpp
-c1_LIRGenerator.hpp                     sizes.hpp
-
-c1_LIRGenerator_<arch>.cpp              c1_Compilation.hpp
-c1_LIRGenerator_<arch>.cpp              c1_FrameMap.hpp
-c1_LIRGenerator_<arch>.cpp              c1_Instruction.hpp
-c1_LIRGenerator_<arch>.cpp              c1_LIRAssembler.hpp
-c1_LIRGenerator_<arch>.cpp              c1_LIRGenerator.hpp
-c1_LIRGenerator_<arch>.cpp              c1_Runtime1.hpp
-c1_LIRGenerator_<arch>.cpp              c1_ValueStack.hpp
-c1_LIRGenerator_<arch>.cpp              ciArray.hpp
-c1_LIRGenerator_<arch>.cpp              ciObjArrayKlass.hpp
-c1_LIRGenerator_<arch>.cpp              ciTypeArrayKlass.hpp
-c1_LIRGenerator_<arch>.cpp              sharedRuntime.hpp
-
 c1_LinearScan.cpp                       bitMap.inline.hpp
->>>>>>> 63586863
 c1_LinearScan.cpp                       c1_CFGPrinter.hpp
 c1_LinearScan.cpp                       c1_Compilation.hpp
 c1_LinearScan.cpp                       c1_FrameMap.hpp
