#
# Copyright (c) 2011, 2012, Oracle and/or its affiliates. All rights reserved.
# DO NOT ALTER OR REMOVE COPYRIGHT NOTICES OR THIS FILE HEADER.
#
# This code is free software; you can redistribute it and/or modify it
# under the terms of the GNU General Public License version 2 only, as
# published by the Free Software Foundation.  Oracle designates this
# particular file as subject to the "Classpath" exception as provided
# by Oracle in the LICENSE file that accompanied this code.
#
# This code is distributed in the hope that it will be useful, but WITHOUT
# ANY WARRANTY; without even the implied warranty of MERCHANTABILITY or
# FITNESS FOR A PARTICULAR PURPOSE.  See the GNU General Public License
# version 2 for more details (a copy is included in the LICENSE file that
# accompanied this code).
#
# You should have received a copy of the GNU General Public License version
# 2 along with this work; if not, write to the Free Software Foundation,
# Inc., 51 Franklin St, Fifth Floor, Boston, MA 02110-1301 USA.
#
# Please contact Oracle, 500 Oracle Parkway, Redwood Shores, CA 94065 USA
# or visit www.oracle.com if you need additional information or have any
# questions.
#

AC_DEFUN([BPERF_CHECK_CORES],
[
<<<<<<< HEAD
    AC_MSG_CHECKING([for number of cores])
    NUM_CORES=1
    FOUND_CORES=no
    
    if test -f /proc/cpuinfo; then
        # Looks like a Linux (or cygwin) system
        NUM_CORES=`cat /proc/cpuinfo  | grep -c processor`
        FOUND_CORES=yes
    elif test -x /usr/sbin/psrinfo; then
        # Looks like a Solaris system
        NUM_CORES=`LC_MESSAGES=C /usr/sbin/psrinfo -v | grep -c on-line`
        FOUND_CORES=yes
    elif test -x /usr/sbin/system_profiler; then
        # Looks like a MacOSX system
        NUM_CORES=`/usr/sbin/system_profiler -detailLevel full SPHardwareDataType | grep 'Cores' | awk  '{print [$]5}'`
        FOUND_CORES=yes
    elif test "x$OPENJDK_BUILD_OS" = xaix ; then
        NUM_CORES=`/usr/sbin/prtconf | grep "^Number Of Processors" | awk '{ print [$]4 }'`
        FOUND_CORES=yes
    elif test -n "$NUMBER_OF_PROCESSORS"; then
        # On windows, look in the env
        NUM_CORES=$NUMBER_OF_PROCESSORS
        FOUND_CORES=yes
    fi
=======
  AC_MSG_CHECKING([for number of cores])
  NUM_CORES=1
  FOUND_CORES=no
>>>>>>> 805a34cc

  if test -f /proc/cpuinfo; then
    # Looks like a Linux (or cygwin) system
    NUM_CORES=`cat /proc/cpuinfo  | grep -c processor`
    FOUND_CORES=yes
  elif test -x /usr/sbin/psrinfo; then
    # Looks like a Solaris system
    NUM_CORES=`LC_MESSAGES=C /usr/sbin/psrinfo -v | grep -c on-line`
    FOUND_CORES=yes
  elif test -x /usr/sbin/system_profiler; then
    # Looks like a MacOSX system
    NUM_CORES=`/usr/sbin/system_profiler -detailLevel full SPHardwareDataType | grep 'Cores' | awk  '{print [$]5}'`
    FOUND_CORES=yes
  elif test -n "$NUMBER_OF_PROCESSORS"; then
    # On windows, look in the env
    NUM_CORES=$NUMBER_OF_PROCESSORS
    FOUND_CORES=yes
  fi

  if test "x$FOUND_CORES" = xyes; then
    AC_MSG_RESULT([$NUM_CORES])
  else
    AC_MSG_RESULT([could not detect number of cores, defaulting to 1])
    AC_MSG_WARN([This will disable all parallelism from build!])
  fi
])

AC_DEFUN([BPERF_CHECK_MEMORY_SIZE],
[
<<<<<<< HEAD
    AC_MSG_CHECKING([for memory size])
    # Default to 1024 MB
    MEMORY_SIZE=1024
    FOUND_MEM=no
    
    if test -f /proc/meminfo; then
        # Looks like a Linux (or cygwin) system
        MEMORY_SIZE=`cat /proc/meminfo | grep MemTotal | awk '{print [$]2}'`
        MEMORY_SIZE=`expr $MEMORY_SIZE / 1024`
        FOUND_MEM=yes
    elif test -x /usr/sbin/prtconf; then
        # Looks like a Solaris or AIX system
        MEMORY_SIZE=`/usr/sbin/prtconf | grep "^Memory [[Ss]]ize" | awk '{ print [$]3 }'`
        FOUND_MEM=yes
    elif test -x /usr/sbin/system_profiler; then
        # Looks like a MacOSX system
        MEMORY_SIZE=`/usr/sbin/system_profiler -detailLevel full SPHardwareDataType | grep 'Memory' | awk  '{print [$]2}'`
        MEMORY_SIZE=`expr $MEMORY_SIZE \* 1024`
        FOUND_MEM=yes
    elif test "x$OPENJDK_BUILD_OS" = xwindows; then
        # Windows, but without cygwin
        MEMORY_SIZE=`wmic computersystem get totalphysicalmemory -value | grep = | cut -d "=" -f 2-`
        MEMORY_SIZE=`expr $MEMORY_SIZE / 1024 / 1024`
        FOUND_MEM=yes    
    fi
=======
  AC_MSG_CHECKING([for memory size])
  # Default to 1024 MB
  MEMORY_SIZE=1024
  FOUND_MEM=no
>>>>>>> 805a34cc

  if test -f /proc/meminfo; then
    # Looks like a Linux (or cygwin) system
    MEMORY_SIZE=`cat /proc/meminfo | grep MemTotal | awk '{print [$]2}'`
    MEMORY_SIZE=`expr $MEMORY_SIZE / 1024`
    FOUND_MEM=yes
  elif test -x /usr/sbin/prtconf; then
    # Looks like a Solaris system
    MEMORY_SIZE=`/usr/sbin/prtconf | grep "Memory size" | awk '{ print [$]3 }'`
    FOUND_MEM=yes
  elif test -x /usr/sbin/system_profiler; then
    # Looks like a MacOSX system
    MEMORY_SIZE=`/usr/sbin/system_profiler -detailLevel full SPHardwareDataType | grep 'Memory' | awk  '{print [$]2}'`
    MEMORY_SIZE=`expr $MEMORY_SIZE \* 1024`
    FOUND_MEM=yes
  elif test "x$OPENJDK_BUILD_OS" = xwindows; then
    # Windows, but without cygwin
    MEMORY_SIZE=`wmic computersystem get totalphysicalmemory -value | grep = | cut -d "=" -f 2-`
    MEMORY_SIZE=`expr $MEMORY_SIZE / 1024 / 1024`
    FOUND_MEM=yes
  fi

  if test "x$FOUND_MEM" = xyes; then
    AC_MSG_RESULT([$MEMORY_SIZE MB])
  else
    AC_MSG_RESULT([could not detect memory size, defaulting to 1024 MB])
    AC_MSG_WARN([This might seriously impact build performance!])
  fi
])

AC_DEFUN_ONCE([BPERF_SETUP_BUILD_CORES],
[
  # How many cores do we have on this build system?
  AC_ARG_WITH(num-cores, [AS_HELP_STRING([--with-num-cores],
      [number of cores in the build system, e.g. --with-num-cores=8 @<:@probed@:>@])])
  if test "x$with_num_cores" = x; then
    # The number of cores were not specified, try to probe them.
    BPERF_CHECK_CORES
  else
    NUM_CORES=$with_num_cores
  fi
  AC_SUBST(NUM_CORES)
])

AC_DEFUN_ONCE([BPERF_SETUP_BUILD_MEMORY],
[
  # How much memory do we have on this build system?
  AC_ARG_WITH(memory-size, [AS_HELP_STRING([--with-memory-size],
      [memory (in MB) available in the build system, e.g. --with-memory-size=1024 @<:@probed@:>@])])
  if test "x$with_memory_size" = x; then
    # The memory size was not specified, try to probe it.
    BPERF_CHECK_MEMORY_SIZE
  else
    MEMORY_SIZE=$with_memory_size
  fi
  AC_SUBST(MEMORY_SIZE)
])

AC_DEFUN_ONCE([BPERF_SETUP_BUILD_JOBS],
[
  # Provide a decent default number of parallel jobs for make depending on
  # number of cores, amount of memory and machine architecture.
  AC_ARG_WITH(jobs, [AS_HELP_STRING([--with-jobs],
      [number of parallel jobs to let make run @<:@calculated based on cores and memory@:>@])])
  if test "x$with_jobs" = x; then
    # Number of jobs was not specified, calculate.
    AC_MSG_CHECKING([for appropriate number of jobs to run in parallel])
    # Approximate memory in GB, rounding up a bit.
    memory_gb=`expr $MEMORY_SIZE / 1100`
    # Pick the lowest of memory in gb and number of cores.
    if test "$memory_gb" -lt "$NUM_CORES"; then
      JOBS="$memory_gb"
    else
      JOBS="$NUM_CORES"
      # On bigger machines, leave some room for other processes to run
      if test "$JOBS" -gt "4"; then
        JOBS=`expr $JOBS '*' 90 / 100`
      fi
    fi
    # Cap number of jobs to 16
    if test "$JOBS" -gt "16"; then
      JOBS=16
    fi
    if test "$JOBS" -eq "0"; then
      JOBS=1
    fi
    AC_MSG_RESULT([$JOBS])
  else
    JOBS=$with_jobs
  fi
  AC_SUBST(JOBS)
])

AC_DEFUN([BPERF_SETUP_CCACHE],
[
  AC_ARG_ENABLE([ccache],
      [AS_HELP_STRING([--disable-ccache],
      [disable using ccache to speed up recompilations @<:@enabled@:>@])],
      [ENABLE_CCACHE=${enable_ccache}], [ENABLE_CCACHE=yes])
  if test "x$ENABLE_CCACHE" = xyes; then
    OLD_PATH="$PATH"
    if test "x$TOOLS_DIR" != x; then
      PATH=$TOOLS_DIR:$PATH
    fi
    AC_PATH_PROG(CCACHE, ccache)
    PATH="$OLD_PATH"
  else
    AC_MSG_CHECKING([for ccache])
    AC_MSG_RESULT([explicitly disabled])
    CCACHE=
  fi
  AC_SUBST(CCACHE)

  AC_ARG_WITH([ccache-dir],
      [AS_HELP_STRING([--with-ccache-dir],
      [where to store ccache files @<:@~/.ccache@:>@])])

  if test "x$with_ccache_dir" != x; then
    # When using a non home ccache directory, assume the use is to share ccache files
    # with other users. Thus change the umask.
    SET_CCACHE_DIR="CCACHE_DIR=$with_ccache_dir CCACHE_UMASK=002"
  fi
  CCACHE_FOUND=""
  if test "x$CCACHE" != x; then
    BPERF_SETUP_CCACHE_USAGE
  fi
])

AC_DEFUN([BPERF_SETUP_CCACHE_USAGE],
[
  if test "x$CCACHE" != x; then
    CCACHE_FOUND="true"
    # Only use ccache if it is 3.1.4 or later, which supports
    # precompiled headers.
    AC_MSG_CHECKING([if ccache supports precompiled headers])
    HAS_GOOD_CCACHE=`($CCACHE --version | head -n 1 | grep -E 3.1.@<:@456789@:>@) 2> /dev/null`
    if test "x$HAS_GOOD_CCACHE" = x; then
      AC_MSG_RESULT([no, disabling ccache])
      CCACHE=
    else
      AC_MSG_RESULT([yes])
      AC_MSG_CHECKING([if C-compiler supports ccache precompiled headers])
      PUSHED_FLAGS="$CXXFLAGS"
      CXXFLAGS="-fpch-preprocess $CXXFLAGS"
      AC_COMPILE_IFELSE([AC_LANG_PROGRAM([], [])], [CC_KNOWS_CCACHE_TRICK=yes], [CC_KNOWS_CCACHE_TRICK=no])
      CXXFLAGS="$PUSHED_FLAGS"
      if test "x$CC_KNOWS_CCACHE_TRICK" = xyes; then
        AC_MSG_RESULT([yes])
      else
        AC_MSG_RESULT([no, disabling ccaching of precompiled headers])
        CCACHE=
      fi
    fi
  fi

  if test "x$CCACHE" != x; then
    CCACHE_SLOPPINESS=time_macros
    CCACHE="CCACHE_COMPRESS=1 $SET_CCACHE_DIR CCACHE_SLOPPINESS=$CCACHE_SLOPPINESS $CCACHE"
    CCACHE_FLAGS=-fpch-preprocess

    if test "x$SET_CCACHE_DIR" != x; then
      mkdir -p $CCACHE_DIR > /dev/null 2>&1
      chmod a+rwxs $CCACHE_DIR > /dev/null 2>&1
    fi
  fi
])

AC_DEFUN_ONCE([BPERF_SETUP_PRECOMPILED_HEADERS],
[

  ###############################################################################
  #
  # Can the C/C++ compiler use precompiled headers?
  #
  AC_ARG_ENABLE([precompiled-headers], [AS_HELP_STRING([--disable-precompiled-headers],
      [disable using precompiled headers when compiling C++ @<:@enabled@:>@])],
      [ENABLE_PRECOMPH=${enable_precompiled_headers}], [ENABLE_PRECOMPH=yes])

  USE_PRECOMPILED_HEADER=1
  if test "x$ENABLE_PRECOMPH" = xno; then
    USE_PRECOMPILED_HEADER=0
  fi

  if test "x$ENABLE_PRECOMPH" = xyes; then
    # Check that the compiler actually supports precomp headers.
    if test "x$GCC" = xyes; then
      AC_MSG_CHECKING([that precompiled headers work])
      echo "int alfa();" > conftest.h
      $CXX -x c++-header conftest.h -o conftest.hpp.gch 2>&AS_MESSAGE_LOG_FD >&AS_MESSAGE_LOG_FD
      if test ! -f conftest.hpp.gch; then
        USE_PRECOMPILED_HEADER=0
        AC_MSG_RESULT([no])
      else
        AC_MSG_RESULT([yes])
      fi
      rm -f conftest.h conftest.hpp.gch
    fi
  fi

  AC_SUBST(USE_PRECOMPILED_HEADER)
])


AC_DEFUN_ONCE([BPERF_SETUP_SMART_JAVAC],
[
  AC_ARG_WITH(sjavac-server-java, [AS_HELP_STRING([--with-sjavac-server-java],
      [use this java binary for running the sjavac background server @<:@Boot JDK java@:>@])])

  if test "x$with_sjavac_server_java" != x; then
    SJAVAC_SERVER_JAVA="$with_sjavac_server_java"
    FOUND_VERSION=`$SJAVAC_SERVER_JAVA -version 2>&1 | grep " version \""`
    if test "x$FOUND_VERSION" = x; then
      AC_MSG_ERROR([Could not execute server java: $SJAVAC_SERVER_JAVA])
    fi
  else
    SJAVAC_SERVER_JAVA=""
    # Hotspot specific options.
    ADD_JVM_ARG_IF_OK([-verbosegc],SJAVAC_SERVER_JAVA,[$JAVA])
    # JRockit specific options.
    ADD_JVM_ARG_IF_OK([-Xverbose:gc],SJAVAC_SERVER_JAVA,[$JAVA])
    SJAVAC_SERVER_JAVA="$JAVA $SJAVAC_SERVER_JAVA"
  fi
  AC_SUBST(SJAVAC_SERVER_JAVA)

  if test "$MEMORY_SIZE" -gt "2500"; then
    ADD_JVM_ARG_IF_OK([-d64],SJAVAC_SERVER_JAVA,[$SJAVAC_SERVER_JAVA])
    if test "$JVM_ARG_OK" = true; then
      JVM_64BIT=true
      JVM_ARG_OK=false
    fi
  fi

  if test "$JVM_64BIT" = true; then
    if test "$MEMORY_SIZE" -gt "17000"; then
      ADD_JVM_ARG_IF_OK([-Xms10G -Xmx10G],SJAVAC_SERVER_JAVA,[$SJAVAC_SERVER_JAVA])
    fi
    if test "$MEMORY_SIZE" -gt "10000" && test "$JVM_ARG_OK" = false; then
      ADD_JVM_ARG_IF_OK([-Xms6G -Xmx6G],SJAVAC_SERVER_JAVA,[$SJAVAC_SERVER_JAVA])
    fi
    if test "$MEMORY_SIZE" -gt "5000" && test "$JVM_ARG_OK" = false; then
      ADD_JVM_ARG_IF_OK([-Xms1G -Xmx3G],SJAVAC_SERVER_JAVA,[$SJAVAC_SERVER_JAVA])
    fi
    if test "$MEMORY_SIZE" -gt "3800" && test "$JVM_ARG_OK" = false; then
      ADD_JVM_ARG_IF_OK([-Xms1G -Xmx2500M],SJAVAC_SERVER_JAVA,[$SJAVAC_SERVER_JAVA])
    fi
  fi
  if test "$MEMORY_SIZE" -gt "2500" && test "$JVM_ARG_OK" = false; then
    ADD_JVM_ARG_IF_OK([-Xms1000M -Xmx1500M],SJAVAC_SERVER_JAVA,[$SJAVAC_SERVER_JAVA])
  fi
  if test "$MEMORY_SIZE" -gt "1000" && test "$JVM_ARG_OK" = false; then
    ADD_JVM_ARG_IF_OK([-Xms400M -Xmx1100M],SJAVAC_SERVER_JAVA,[$SJAVAC_SERVER_JAVA])
  fi
  if test "$JVM_ARG_OK" = false; then
    ADD_JVM_ARG_IF_OK([-Xms256M -Xmx512M],SJAVAC_SERVER_JAVA,[$SJAVAC_SERVER_JAVA])
  fi

  AC_MSG_CHECKING([whether to use sjavac])
  AC_ARG_ENABLE([sjavac], [AS_HELP_STRING([--enable-sjavac],
      [use sjavac to do fast incremental compiles @<:@disabled@:>@])],
      [ENABLE_SJAVAC="${enableval}"], [ENABLE_SJAVAC='no'])
  AC_MSG_RESULT([$ENABLE_SJAVAC])
  AC_SUBST(ENABLE_SJAVAC)

  if test "x$ENABLE_SJAVAC" = xyes; then
    SJAVAC_SERVER_DIR="$OUTPUT_ROOT/javacservers"
  else
    SJAVAC_SERVER_DIR=
  fi
  AC_SUBST(SJAVAC_SERVER_DIR)
])<|MERGE_RESOLUTION|>--- conflicted
+++ resolved
@@ -25,36 +25,9 @@
 
 AC_DEFUN([BPERF_CHECK_CORES],
 [
-<<<<<<< HEAD
-    AC_MSG_CHECKING([for number of cores])
-    NUM_CORES=1
-    FOUND_CORES=no
-    
-    if test -f /proc/cpuinfo; then
-        # Looks like a Linux (or cygwin) system
-        NUM_CORES=`cat /proc/cpuinfo  | grep -c processor`
-        FOUND_CORES=yes
-    elif test -x /usr/sbin/psrinfo; then
-        # Looks like a Solaris system
-        NUM_CORES=`LC_MESSAGES=C /usr/sbin/psrinfo -v | grep -c on-line`
-        FOUND_CORES=yes
-    elif test -x /usr/sbin/system_profiler; then
-        # Looks like a MacOSX system
-        NUM_CORES=`/usr/sbin/system_profiler -detailLevel full SPHardwareDataType | grep 'Cores' | awk  '{print [$]5}'`
-        FOUND_CORES=yes
-    elif test "x$OPENJDK_BUILD_OS" = xaix ; then
-        NUM_CORES=`/usr/sbin/prtconf | grep "^Number Of Processors" | awk '{ print [$]4 }'`
-        FOUND_CORES=yes
-    elif test -n "$NUMBER_OF_PROCESSORS"; then
-        # On windows, look in the env
-        NUM_CORES=$NUMBER_OF_PROCESSORS
-        FOUND_CORES=yes
-    fi
-=======
   AC_MSG_CHECKING([for number of cores])
   NUM_CORES=1
   FOUND_CORES=no
->>>>>>> 805a34cc
 
   if test -f /proc/cpuinfo; then
     # Looks like a Linux (or cygwin) system
@@ -68,6 +41,9 @@
     # Looks like a MacOSX system
     NUM_CORES=`/usr/sbin/system_profiler -detailLevel full SPHardwareDataType | grep 'Cores' | awk  '{print [$]5}'`
     FOUND_CORES=yes
+  elif test "x$OPENJDK_BUILD_OS" = xaix ; then
+    NUM_CORES=`/usr/sbin/prtconf | grep "^Number Of Processors" | awk '{ print [$]4 }'`
+    FOUND_CORES=yes
   elif test -n "$NUMBER_OF_PROCESSORS"; then
     # On windows, look in the env
     NUM_CORES=$NUMBER_OF_PROCESSORS
@@ -84,38 +60,10 @@
 
 AC_DEFUN([BPERF_CHECK_MEMORY_SIZE],
 [
-<<<<<<< HEAD
-    AC_MSG_CHECKING([for memory size])
-    # Default to 1024 MB
-    MEMORY_SIZE=1024
-    FOUND_MEM=no
-    
-    if test -f /proc/meminfo; then
-        # Looks like a Linux (or cygwin) system
-        MEMORY_SIZE=`cat /proc/meminfo | grep MemTotal | awk '{print [$]2}'`
-        MEMORY_SIZE=`expr $MEMORY_SIZE / 1024`
-        FOUND_MEM=yes
-    elif test -x /usr/sbin/prtconf; then
-        # Looks like a Solaris or AIX system
-        MEMORY_SIZE=`/usr/sbin/prtconf | grep "^Memory [[Ss]]ize" | awk '{ print [$]3 }'`
-        FOUND_MEM=yes
-    elif test -x /usr/sbin/system_profiler; then
-        # Looks like a MacOSX system
-        MEMORY_SIZE=`/usr/sbin/system_profiler -detailLevel full SPHardwareDataType | grep 'Memory' | awk  '{print [$]2}'`
-        MEMORY_SIZE=`expr $MEMORY_SIZE \* 1024`
-        FOUND_MEM=yes
-    elif test "x$OPENJDK_BUILD_OS" = xwindows; then
-        # Windows, but without cygwin
-        MEMORY_SIZE=`wmic computersystem get totalphysicalmemory -value | grep = | cut -d "=" -f 2-`
-        MEMORY_SIZE=`expr $MEMORY_SIZE / 1024 / 1024`
-        FOUND_MEM=yes    
-    fi
-=======
   AC_MSG_CHECKING([for memory size])
   # Default to 1024 MB
   MEMORY_SIZE=1024
   FOUND_MEM=no
->>>>>>> 805a34cc
 
   if test -f /proc/meminfo; then
     # Looks like a Linux (or cygwin) system
@@ -123,8 +71,8 @@
     MEMORY_SIZE=`expr $MEMORY_SIZE / 1024`
     FOUND_MEM=yes
   elif test -x /usr/sbin/prtconf; then
-    # Looks like a Solaris system
-    MEMORY_SIZE=`/usr/sbin/prtconf | grep "Memory size" | awk '{ print [$]3 }'`
+    # Looks like a Solaris or AIX system
+    MEMORY_SIZE=`/usr/sbin/prtconf | grep "^Memory [[Ss]]ize" | awk '{ print [$]3 }'`
     FOUND_MEM=yes
   elif test -x /usr/sbin/system_profiler; then
     # Looks like a MacOSX system
